--- conflicted
+++ resolved
@@ -1,9 +1,4 @@
-<<<<<<< HEAD
 # Analysis of U.S. Supreme Court Case Duration:   A Study on Prediction and Data Leakage
-=======
-# Analysis of U.S. Supreme Court Case Duration: 
-# A Study on Prediction and Data Leakage
->>>>>>> 4ff4703b
 
 <!-- [![Python Version](https://img.shields.io/badge/Python-3.9+-blue.svg)](https://www.python.org/downloads/) -->
 [![License: MIT](https://img.shields.io/badge/License-MIT-yellow.svg)](https://opensource.org/licenses/MIT)
